# Tour Planner API

<<<<<<< HEAD
A FastAPI-based backend for travel and tour agencies to manage clients, build printable itineraries, run notifications, and track finances with secure access controls.

## Features

- **Itinerary Builder**: Create multi-day itineraries with detailed day plans, branded estimates, day-level imagery, and generate printable HTML output.
- **CRM Tools**: Manage clients and leads, capture notes and statuses, and convert warm leads into clients in one click.
- **Supplier Marketplace**: Capture partner lodges, hotels, transport providers, and their rate cards for itinerary planning.
- **Inventory Management**: Store reusable tour packages and supplier-specific pricing.
- **Finance Module**: Issue invoices, record payments and expenses, and view profitability summaries and sales reports with monthly rollups.
- **Media Library & Optimization**: Upload images for itineraries, automatically optimize them for web delivery, and manage the gallery from the admin console.
- **Authentication & 2FA**: Email-based signup/login with optional TOTP two-factor activation for additional security.
- **Notifications**: Automatic email and WhatsApp notification logs for client, itinerary, finance, supplier, and integration events.
- **Admin Console**: Manage travel agencies, integration API keys, site settings, and review notification history.
- **SEO Landing Page**: A marketing-focused landing page powered by Jinja2 with customizable meta tags managed through admin settings.
=======
A FastAPI-based backend for travel and tour agencies to manage clients, build printable itineraries, and track finances.

## Features

- **Itinerary Builder**: Create multi-day itineraries with detailed day plans and generate printable HTML output.
- **CRM Tools**: Manage clients and leads, capture notes and statuses, and convert warm leads into clients in one click.
- **Inventory Management**: Store reusable tour packages.
- **Finance Module**: Issue invoices, record payments and expenses, and view profitability summaries and sales reports with monthly rollups.
- **Reporting**: Quick summaries for itinerary statuses and monthly sales performance.
>>>>>>> dc44ca04

## Getting Started

### Requirements

- Python 3.11+
- `pip` for dependency installation

### Installation

```bash
python -m venv .venv
source .venv/bin/activate
pip install -r requirements.txt
```

### Running the API

```bash
uvicorn app.main:app --reload
```

The API will be available at <http://127.0.0.1:8000>. Interactive documentation is provided at `/docs` (Swagger UI) and `/redoc`.

### Database

SQLite is used by default (stored in `tour_planner.db`). The schema is created automatically on startup. Adjust the connection string in `app/database.py` to target a different database engine.

### Project Structure

```
app/
├── api/
│   ├── __init__.py          # Aggregated API router
│   ├── deps.py              # Shared FastAPI dependencies
│   └── routes/              # Modular endpoint definitions
<<<<<<< HEAD
│       ├── admin.py
│       ├── auth.py
=======
>>>>>>> dc44ca04
│       ├── clients.py
│       ├── finance.py
│       ├── itineraries.py
│       ├── leads.py
<<<<<<< HEAD
│       ├── media.py
│       ├── reports.py
│       ├── suppliers.py
=======
│       ├── reports.py
>>>>>>> dc44ca04
│       └── tour_packages.py
├── crud.py          # Database helper operations
├── database.py      # SQLAlchemy configuration
├── main.py          # FastAPI application factory
├── models.py        # SQLAlchemy ORM models
├── schemas.py       # Pydantic models for validation
<<<<<<< HEAD
├── templates/       # Jinja2 templates for printable itineraries and landing page
│   ├── itinerary.html
│   └── landing.html
=======
├── templates/       # Jinja2 templates for printable itineraries
│   └── itinerary.html
>>>>>>> dc44ca04
├── utils.py         # Helper utilities
requirements.txt
README.md
```

### Testing

Tests rely on FastAPI's `TestClient` and an in-memory SQLite database.

```bash
pytest
```

## API Highlights

<<<<<<< HEAD
- `POST /auth/signup` – register a new travel agency user (optionally creating the agency record).
- `POST /auth/login` – obtain a session token; responds with `two_factor_required` when 2FA must be verified.
- `POST /auth/2fa/setup` & `/auth/2fa/activate` – generate and enable TOTP-based two-factor authentication for a user.
- `POST /clients` – create a client record with automatic notification logging.
- `POST /itineraries` – create a branded itinerary with images, estimate amounts, and email/WhatsApp notifications.
- `GET /itineraries/{id}/print` – render a printable itinerary document.
- `POST /itineraries/{id}/invoice` – convert an itinerary estimate into a finance invoice in one call.
- `POST /finance/invoices` – issue an invoice linked to a client or itinerary.
- `POST /leads/{id}/convert` – create a client record from a qualified lead.
- `POST /itineraries/{id}/duplicate` – clone an itinerary as a reusable template.
- `GET /finance/summary` – view totals for invoices, payments, expenses, and profitability.
- `POST /suppliers` – onboard supplier partners with contact information and integration metadata.
- `POST /suppliers/{id}/rates` – manage supplier rate cards that feed into itinerary pricing.
- `POST /media/assets` – upload an image, store the original, and produce an optimized rendition for itineraries.
- `GET /admin/media` – review, update, or delete media assets across the platform.
- `GET /suppliers/integrations/{provider}/{resource}` – preview data structures for external APIs (Amadeus hotels/flights, etc.).
- `POST /admin/agencies` – manage travel agencies from the admin console.
- `POST /admin/api-keys` – store provider API keys (e.g., Amadeus) scoped to an agency.
- `GET /admin/notifications` – audit recent email/WhatsApp notifications and delivery metadata.
- `PUT /admin/settings/{key}` – override landing page headlines, SEO descriptions, and keywords.

Refer to the auto-generated docs for the full list of endpoints and payload schemas.

## Notifications & Two-Factor Workflow

1. **Signup/Login** – Create a user via `/auth/signup` and authenticate via `/auth/login`. If the user has enabled 2FA, `two_factor_required` will be `true` and a valid TOTP code must be supplied on a subsequent login request.
2. **Enable 2FA** – Call `/auth/2fa/setup` to obtain the provisioning URI and shared secret. After scanning or entering the secret into an authenticator app, confirm the generated code via `/auth/2fa/activate`.
3. **Notification Logs** – Most client, itinerary, finance, supplier, agency, and integration actions automatically enqueue an email and/or WhatsApp notification log. Administrators can review these entries with `/admin/notifications` or view aggregated counts at `/admin/notifications/summary`.
=======
- `POST /clients` – create a client record
- `POST /itineraries` – create an itinerary with day-by-day details
- `GET /itineraries/{id}/print` – render a printable itinerary document
- `POST /finance/invoices` – issue an invoice linked to a client or itinerary
- `POST /leads/{id}/convert` – create a client record from a qualified lead
- `POST /itineraries/{id}/duplicate` – clone an itinerary as a reusable template
- `GET /finance/summary` – view totals for invoices, payments, expenses, and profitability

Refer to the auto-generated docs for the full list of endpoints and payload schemas.
>>>>>>> dc44ca04
<|MERGE_RESOLUTION|>--- conflicted
+++ resolved
@@ -1,6 +1,5 @@
 # Tour Planner API
 
-<<<<<<< HEAD
 A FastAPI-based backend for travel and tour agencies to manage clients, build printable itineraries, run notifications, and track finances with secure access controls.
 
 ## Features
@@ -15,7 +14,6 @@
 - **Notifications**: Automatic email and WhatsApp notification logs for client, itinerary, finance, supplier, and integration events.
 - **Admin Console**: Manage travel agencies, integration API keys, site settings, and review notification history.
 - **SEO Landing Page**: A marketing-focused landing page powered by Jinja2 with customizable meta tags managed through admin settings.
-=======
 A FastAPI-based backend for travel and tour agencies to manage clients, build printable itineraries, and track finances.
 
 ## Features
@@ -25,7 +23,6 @@
 - **Inventory Management**: Store reusable tour packages.
 - **Finance Module**: Issue invoices, record payments and expenses, and view profitability summaries and sales reports with monthly rollups.
 - **Reporting**: Quick summaries for itinerary statuses and monthly sales performance.
->>>>>>> dc44ca04
 
 ## Getting Started
 
@@ -62,36 +59,27 @@
 │   ├── __init__.py          # Aggregated API router
 │   ├── deps.py              # Shared FastAPI dependencies
 │   └── routes/              # Modular endpoint definitions
-<<<<<<< HEAD
 │       ├── admin.py
 │       ├── auth.py
-=======
->>>>>>> dc44ca04
 │       ├── clients.py
 │       ├── finance.py
 │       ├── itineraries.py
 │       ├── leads.py
-<<<<<<< HEAD
 │       ├── media.py
 │       ├── reports.py
 │       ├── suppliers.py
-=======
 │       ├── reports.py
->>>>>>> dc44ca04
 │       └── tour_packages.py
 ├── crud.py          # Database helper operations
 ├── database.py      # SQLAlchemy configuration
 ├── main.py          # FastAPI application factory
 ├── models.py        # SQLAlchemy ORM models
 ├── schemas.py       # Pydantic models for validation
-<<<<<<< HEAD
 ├── templates/       # Jinja2 templates for printable itineraries and landing page
 │   ├── itinerary.html
 │   └── landing.html
-=======
 ├── templates/       # Jinja2 templates for printable itineraries
 │   └── itinerary.html
->>>>>>> dc44ca04
 ├── utils.py         # Helper utilities
 requirements.txt
 README.md
@@ -107,7 +95,6 @@
 
 ## API Highlights
 
-<<<<<<< HEAD
 - `POST /auth/signup` – register a new travel agency user (optionally creating the agency record).
 - `POST /auth/login` – obtain a session token; responds with `two_factor_required` when 2FA must be verified.
 - `POST /auth/2fa/setup` & `/auth/2fa/activate` – generate and enable TOTP-based two-factor authentication for a user.
@@ -136,7 +123,6 @@
 1. **Signup/Login** – Create a user via `/auth/signup` and authenticate via `/auth/login`. If the user has enabled 2FA, `two_factor_required` will be `true` and a valid TOTP code must be supplied on a subsequent login request.
 2. **Enable 2FA** – Call `/auth/2fa/setup` to obtain the provisioning URI and shared secret. After scanning or entering the secret into an authenticator app, confirm the generated code via `/auth/2fa/activate`.
 3. **Notification Logs** – Most client, itinerary, finance, supplier, agency, and integration actions automatically enqueue an email and/or WhatsApp notification log. Administrators can review these entries with `/admin/notifications` or view aggregated counts at `/admin/notifications/summary`.
-=======
 - `POST /clients` – create a client record
 - `POST /itineraries` – create an itinerary with day-by-day details
 - `GET /itineraries/{id}/print` – render a printable itinerary document
@@ -145,5 +131,4 @@
 - `POST /itineraries/{id}/duplicate` – clone an itinerary as a reusable template
 - `GET /finance/summary` – view totals for invoices, payments, expenses, and profitability
 
-Refer to the auto-generated docs for the full list of endpoints and payload schemas.
->>>>>>> dc44ca04
+Refer to the auto-generated docs for the full list of endpoints and payload schemas.